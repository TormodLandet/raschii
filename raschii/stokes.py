--- conflicted
+++ resolved
@@ -1,12 +1,12 @@
-import os
 from math import pi, sinh, tanh, exp, sqrt, pow
 import numpy
 from .common import blend_air_and_wave_velocities
 from .swd_tools import SwdShape2
 
+
 class StokesWave:
-    required_input = {'height', 'depth', 'length', 'N'}
-    optional_input = {'air': None, 'g': 9.81}
+    required_input = {"height", "depth", "length", "N"}
+    optional_input = {"air": None, "g": 9.81}
 
     def __init__(self, height, depth, length, N, air=None, g=9.81):
         """
@@ -24,13 +24,13 @@
         self.order = N
         self.air = air
         self.g = g
-        self.warnings = ''
+        self.warnings = ""
 
         if N < 1:
-            self.warnings = 'Stokes order must be at least 1, using order 1'
+            self.warnings = "Stokes order must be at least 1, using order 1"
             self.order = 1
         elif N > 5:
-            self.warnings = 'Stokes order is maximum 5, using order 5'
+            self.warnings = "Stokes order is maximum 5, using order 5"
             self.order = 4
 
         # Find the coeffients through optimization
@@ -51,15 +51,13 @@
         eps = k * self.height / 2
         d = self.depth
 
-        c = (data['C0'] +
-             pow(eps, 2) * data['C2'] +
-             pow(eps, 4) * data['C4']) * sqrt(self.g / k)
-        Q = (c * d * sqrt(k**3 / self.g) +
-             data['D2'] * eps**2 +
-             data['D4'] * eps**4) * sqrt(self.g / k**3)
-
-        self.c = c        # Phase speed
-        self.cs = c - Q   # Mean Stokes drift speed (TODO: verify this!)
+        c = (data["C0"] + pow(eps, 2) * data["C2"] + pow(eps, 4) * data["C4"]) * sqrt(self.g / k)
+        Q = (c * d * sqrt(k ** 3 / self.g) + data["D2"] * eps ** 2 + data["D4"] * eps ** 4) * sqrt(
+            self.g / k ** 3
+        )
+
+        self.c = c  # Phase speed
+        self.cs = c - Q  # Mean Stokes drift speed (TODO: verify this!)
         self.T = self.length / self.c  # Wave period
         self.omega = self.c * self.k  # Wave frequency
 
@@ -78,15 +76,6 @@
         kd = k * d
         D = self.data
         cos = numpy.cos
-<<<<<<< HEAD
-        eta = (kd + eps * cos(k * x2) + eps**2 * D['B22'] * cos(2 * k * x2) +
-               eps**3 * D['B31'] * (cos(k * x2) - cos(3 * k * x2)) +
-               eps**4 * (D['B42'] * cos(2 * k * x2) +
-                         D['B44'] * cos(4 * k * x2)) +
-               eps**5 * (-(D['B53'] + D['B55']) * cos(k * x2) +
-                         D['B53'] * cos(3 * k * x2) +
-                         D['B55'] * cos(5 * k * x2))) / k
-=======
         eta = (
             kd
             + eps * cos(k * x2)
@@ -100,7 +89,6 @@
                 + D["B55"] * cos(5 * k * x2)
             )
         ) / k
->>>>>>> 5b42640b
         return eta
 
     def velocity(self, x, z, t=0, all_points_wet=False):
@@ -115,34 +103,61 @@
         x2 = x - self.c * t
 
         def my_cosh_cos(i, j):
-            n = 'A%d%d' % (i, j)
+            n = "A%d%d" % (i, j)
             if self.data[n] == 0.0:
                 return 0.0
             else:
-                return pow(eps, i) * self.data[n] * j * self.k * numpy.cosh(
-                    j * self.k * z) * numpy.cos(j * self.k * x2)
+                return (
+                    pow(eps, i)
+                    * self.data[n]
+                    * j
+                    * self.k
+                    * numpy.cosh(j * self.k * z)
+                    * numpy.cos(j * self.k * x2)
+                )
 
         def my_sinh_sin(i, j):
-            n = 'A%d%d' % (i, j)
+            n = "A%d%d" % (i, j)
             if self.data[n] == 0.0:
                 return 0.0
             else:
-                return pow(eps, i) * self.data[n] * j * self.k * numpy.sinh(
-                    j * self.k * z) * numpy.sin(j * self.k * x2)
+                return (
+                    pow(eps, i)
+                    * self.data[n]
+                    * j
+                    * self.k
+                    * numpy.sinh(j * self.k * z)
+                    * numpy.sin(j * self.k * x2)
+                )
 
         eps = self.k * self.height / 2
         vel = numpy.zeros((x.size, 2), float)
-        vel[:, 0] = my_cosh_cos(1, 1) + my_cosh_cos(2, 2) + my_cosh_cos(3, 1) +\
-            my_cosh_cos(3, 3) + my_cosh_cos(4, 2) + my_cosh_cos(4, 4) +\
-            my_cosh_cos(5, 1) + my_cosh_cos(5, 3) + my_cosh_cos(5, 5)
-        vel[:, 1] = my_sinh_sin(1, 1) + my_sinh_sin(2, 2) + my_sinh_sin(3, 1) +\
-            my_sinh_sin(3, 3) + my_sinh_sin(4, 2) + my_sinh_sin(4, 4) +\
-            my_sinh_sin(5, 1) + my_sinh_sin(5, 3) + my_sinh_sin(5, 5)
-        vel *= self.data['C0'] * sqrt(self.g / self.k**3)
+        vel[:, 0] = (
+            my_cosh_cos(1, 1)
+            + my_cosh_cos(2, 2)
+            + my_cosh_cos(3, 1)
+            + my_cosh_cos(3, 3)
+            + my_cosh_cos(4, 2)
+            + my_cosh_cos(4, 4)
+            + my_cosh_cos(5, 1)
+            + my_cosh_cos(5, 3)
+            + my_cosh_cos(5, 5)
+        )
+        vel[:, 1] = (
+            my_sinh_sin(1, 1)
+            + my_sinh_sin(2, 2)
+            + my_sinh_sin(3, 1)
+            + my_sinh_sin(3, 3)
+            + my_sinh_sin(4, 2)
+            + my_sinh_sin(4, 4)
+            + my_sinh_sin(5, 1)
+            + my_sinh_sin(5, 3)
+            + my_sinh_sin(5, 5)
+        )
+        vel *= self.data["C0"] * sqrt(self.g / self.k ** 3)
 
         if not all_points_wet:
-            blend_air_and_wave_velocities(x, z, t, self, self.air, vel,
-                                          self.eta_eps)
+            blend_air_and_wave_velocities(x, z, t, self, self.air, vel, self.eta_eps)
 
         return vel
 
@@ -168,8 +183,9 @@
         eps = self.k * self.height / 2
         D = self.data
 
-        # The swd coordinate system is earth fixed with zswd=0 in the calm surface. Hence:
-        # xswd = x + t * self.c    and    zswd = z - depth
+        # The swd coordinate system is earth fixed with zswd=0 in the calm
+        # surface. Hence:
+        #   xswd = x + t * self.c    and    zswd = z - depth
 
         # zeta(x) = sum[ecs[j] * cos(j * self.k * x) for j in range(nc)]
 
@@ -180,15 +196,15 @@
         nc = self.order + 1  # Include Bias term
         ecs = numpy.empty(nc, numpy.complex_)
         ecs[0] = 0.0  # zero at calm water line
-        ecs[1] = eps + eps**3 * D['B31'] - eps**5 * (D['B53'] + D['B55'])
+        ecs[1] = eps + eps ** 3 * D["B31"] - eps ** 5 * (D["B53"] + D["B55"])
         if self.order > 1:
-            ecs[2] = eps**2 * D['B22'] + eps**4 * D['B42']
+            ecs[2] = eps ** 2 * D["B22"] + eps ** 4 * D["B42"]
         if self.order > 2:
-            ecs[3] = -eps**3 * D['B31'] + eps ** 5 * D['B53']
+            ecs[3] = -(eps ** 3) * D["B31"] + eps ** 5 * D["B53"]
         if self.order > 3:
-            ecs[4] = eps**4 * D['B44']
+            ecs[4] = eps ** 4 * D["B44"]
         if self.order > 4:
-            ecs[5] = eps**5 * D['B55']
+            ecs[5] = eps ** 5 * D["B55"]
         ecs /= self.k
 
         # From particle velocities we construct the SWD velocity potential...
@@ -199,41 +215,43 @@
 
         vcs = numpy.empty(nc, numpy.complex_)
         vcs[0] = 0.0
-        vcs[1] = (eps * D['A11'] + eps**3 * D['A31'] + eps**5 * D['A51']) * numpy.cosh(kd)
+        vcs[1] = (eps * D["A11"] + eps ** 3 * D["A31"] + eps ** 5 * D["A51"]) * numpy.cosh(kd)
         if self.order > 1:
-            vcs[2] = (eps**2 * D['A22'] + eps**4 * D['A42']) * numpy.cosh(2 * kd)
+            vcs[2] = (eps ** 2 * D["A22"] + eps ** 4 * D["A42"]) * numpy.cosh(2 * kd)
         if self.order > 2:
-            vcs[3] = (eps**3 * D['A33'] + eps**5 * D['A53']) * numpy.cosh(3 * kd)
+            vcs[3] = (eps ** 3 * D["A33"] + eps ** 5 * D["A53"]) * numpy.cosh(3 * kd)
         if self.order > 3:
-            vcs[4] = eps**4 * D['A44'] * numpy.cosh(4 * kd)
+            vcs[4] = eps ** 4 * D["A44"] * numpy.cosh(4 * kd)
         if self.order > 4:
-            vcs[5] = eps**5 * D['A55'] * numpy.cosh(5 * kd)
-        vcs *= 1.0j * D['C0'] * sqrt(self.g / self.k**3)
-
-        input_data = {'model' : 'Stokes',
-                      'T' : self.T,
-                      'length': self.length,
-                      'height' : self.height,
-                      'depth' : depth,
-                      'N' : self.order,
-                      'air' : self.air.__class__.__name__,
-                      'g' : self.g,
-                      'c' : self.c
-                       }
-
-        swd = SwdShape2(self.T, self.length, self.depth, vcs, ecs, input_data,
-                        self.g, order_zpos=self.order)
+            vcs[5] = eps ** 5 * D["A55"] * numpy.cosh(5 * kd)
+        vcs *= 1.0j * D["C0"] * sqrt(self.g / self.k ** 3)
+
+        input_data = {
+            "model": "Stokes",
+            "T": self.T,
+            "length": self.length,
+            "height": self.height,
+            "depth": depth,
+            "N": self.order,
+            "air": self.air.__class__.__name__,
+            "g": self.g,
+            "c": self.c,
+        }
+
+        swd = SwdShape2(
+            self.T, self.length, self.depth, vcs, ecs, input_data, self.g, order_zpos=self.order
+        )
         swd.write(path, dt, tmax=tmax)
 
 
 def sech(x):
     "Hyperbolic secant"
-    return (2 * exp(x) / (exp(2 * x) + 1))
+    return 2 * exp(x) / (exp(2 * x) + 1)
 
 
 def csch(x):
     "Hyperbolic cosecant"
-    return (2 * exp(x) / (exp(2 * x) - 1))
+    return 2 * exp(x) / (exp(2 * x) - 1)
 
 
 def cotanh(x):
@@ -258,82 +276,142 @@
     CTh = cotanh(kd)
 
     # Parameters are zero if not used in linear theory
-    data = {'A11': csch(kd),
-            'A22': 0.0,
-            'A31': 0.0,
-            'A33': 0.0,
-            'A42': 0.0,
-            'A44': 0.0,
-            'A51': 0.0,
-            'A53': 0.0,
-            'A55': 0.0,
-            'B22': 0.0,
-            'B31': 0.0,
-            'B42': 0.0,
-            'B44': 0.0,
-            'B53': 0.0,
-            'B55': 0.0,
-            'C0': sqrt(Th),
-            'C2': 0.0,
-            'C4': 0.0,
-            'D2': 0.0,
-            'D4': 0.0,
-            'E2': 0.0,
-            'E4': 0.0}
+    data = {
+        "A11": csch(kd),
+        "A22": 0.0,
+        "A31": 0.0,
+        "A33": 0.0,
+        "A42": 0.0,
+        "A44": 0.0,
+        "A51": 0.0,
+        "A53": 0.0,
+        "A55": 0.0,
+        "B22": 0.0,
+        "B31": 0.0,
+        "B42": 0.0,
+        "B44": 0.0,
+        "B53": 0.0,
+        "B55": 0.0,
+        "C0": sqrt(Th),
+        "C2": 0.0,
+        "C4": 0.0,
+        "D2": 0.0,
+        "D4": 0.0,
+        "E2": 0.0,
+        "E4": 0.0,
+    }
 
     if N == 1:
         return data
 
     # Define additional constants needed for second order Stokes waves
-    data['A22'] = 3 * pow(S, 2) / (2 * pow(1 - S, 2))
-    data['B22'] = CTh * (1 + 2 * S) / (2 * (1 - S))
-    data['C2'] = sqrt(Th) * (2 + 7 * pow(S, 2)) / (4 * pow(1 - S, 2))
-    data['D2'] = - sqrt(CTh) / 2
-    data['E2'] = Th * (2 + 2 * S + 5 * pow(S, 2)) / (4 * pow(1 - S, 2))
+    data["A22"] = 3 * pow(S, 2) / (2 * pow(1 - S, 2))
+    data["B22"] = CTh * (1 + 2 * S) / (2 * (1 - S))
+    data["C2"] = sqrt(Th) * (2 + 7 * pow(S, 2)) / (4 * pow(1 - S, 2))
+    data["D2"] = -sqrt(CTh) / 2
+    data["E2"] = Th * (2 + 2 * S + 5 * pow(S, 2)) / (4 * pow(1 - S, 2))
 
     if N == 2:
         return data
 
     # Define additional constants needed for third order Stokes waves
-    data['A31'] = (-4 - 20 * S + 10 * pow(S, 2) - 13 * pow(S, 3)) / (8 * Sh * pow(1 - S, 3))
-    data['A33'] = (-2 * pow(S, 2) + 11 * pow(S, 3)) / (8 * Sh * pow(1 - S, 3))
-    data['B31'] = -3 * (1 + 3 * S + 3 * pow(S, 2) + 2 * pow(S, 3)) / (8 * pow(1 - S, 3))
+    data["A31"] = (-4 - 20 * S + 10 * pow(S, 2) - 13 * pow(S, 3)) / (8 * Sh * pow(1 - S, 3))
+    data["A33"] = (-2 * pow(S, 2) + 11 * pow(S, 3)) / (8 * Sh * pow(1 - S, 3))
+    data["B31"] = -3 * (1 + 3 * S + 3 * pow(S, 2) + 2 * pow(S, 3)) / (8 * pow(1 - S, 3))
 
     if N == 3:
         return data
 
     # Define additional constants needed for forth order Stokes waves
-    data['A42'] = (12 * S - 14 * pow(S, 2) - 264 * pow(S, 3) - 45 * pow(S, 4) - 13 * pow(S, 5)) /\
-                  (24 * pow(1 - S, 5))
-    data['A44'] = (10 * pow(S, 3) - 174 * pow(S, 4) + 291 * pow(S, 5) + 278 * pow(S, 6)) /\
-                  (48 * (3 + 2 * S) * pow(1 - S, 5))
-    data['B42'] = CTh * (6 - 26 * S - 182 * pow(S, 2) - 204 * pow(S, 3) -
-                         25 * pow(S, 4) + 26 * pow(S, 5)) / (6 * (3 + 2 * S) * pow(1 - S, 4))
-    data['B44'] = CTh * (24 + 92 * S + 122 * pow(S, 2) + 66 * pow(S, 3) +
-                         67 * pow(S, 4) + 34 * pow(S, 5)) / (24 * (3 + 2 * S) * pow(1 - S, 4))
-    data['C4'] = sqrt(Th) * (4 + 32 * S - 116 * pow(S, 2) - 400 * pow(S, 3) - 71 * pow(S, 4) +
-                             146 * pow(S, 5)) / (32 * pow(1 - S, 5))
-    data['D4'] = sqrt(CTh) * (2 + 4 * S + pow(S, 2) + 2 * pow(S, 3)) / (8 * pow(1 - S, 3))
-    data['E4'] = Th * (8 + 12 * S - 152 * pow(S, 2) - 308 * pow(S, 3) - 42 * pow(S, 4) +
-                       77 * pow(S, 5)) / (32 * pow(1 - S, 5))
+    data["A42"] = (12 * S - 14 * pow(S, 2) - 264 * pow(S, 3) - 45 * pow(S, 4) - 13 * pow(S, 5)) / (
+        24 * pow(1 - S, 5)
+    )
+    data["A44"] = (10 * pow(S, 3) - 174 * pow(S, 4) + 291 * pow(S, 5) + 278 * pow(S, 6)) / (
+        48 * (3 + 2 * S) * pow(1 - S, 5)
+    )
+    data["B42"] = (
+        CTh
+        * (6 - 26 * S - 182 * pow(S, 2) - 204 * pow(S, 3) - 25 * pow(S, 4) + 26 * pow(S, 5))
+        / (6 * (3 + 2 * S) * pow(1 - S, 4))
+    )
+    data["B44"] = (
+        CTh
+        * (24 + 92 * S + 122 * pow(S, 2) + 66 * pow(S, 3) + 67 * pow(S, 4) + 34 * pow(S, 5))
+        / (24 * (3 + 2 * S) * pow(1 - S, 4))
+    )
+    data["C4"] = (
+        sqrt(Th)
+        * (4 + 32 * S - 116 * pow(S, 2) - 400 * pow(S, 3) - 71 * pow(S, 4) + 146 * pow(S, 5))
+        / (32 * pow(1 - S, 5))
+    )
+    data["D4"] = sqrt(CTh) * (2 + 4 * S + pow(S, 2) + 2 * pow(S, 3)) / (8 * pow(1 - S, 3))
+    data["E4"] = (
+        Th
+        * (8 + 12 * S - 152 * pow(S, 2) - 308 * pow(S, 3) - 42 * pow(S, 4) + 77 * pow(S, 5))
+        / (32 * pow(1 - S, 5))
+    )
 
     if N == 4:
         return data
 
     # Define additional constants needed for fifth order Stokes waves
-    data['A51'] = (-1184 + 32 * S + 13232 * pow(S, 2) + 21712 * pow(S, 3) + 20940 * pow(S, 4) +
-                   12554 * pow(S, 5) - 500 * pow(S, 6) - 3341 * pow(S, 7) - 670 * pow(S, 8)) /\
-                  (64 * Sh * (3 + 2 * S) * (4 + S) * pow(1 - S, 6))
-    data['A53'] = (4 * S + 105 * pow(S, 2) + 198 * pow(S, 3) - 1376 * pow(S, 4) - 1302 * pow(S, 5) -
-                   117 * pow(S, 6) + 58 * pow(S, 7)) / (32 * Sh * (3 + 2 * S) * pow(1 - S, 6))
-    data['A55'] = (-6 * pow(S, 3) + 272 * pow(S, 4) - 1552 * pow(S, 5) + 852 * pow(S, 6) +
-                   2029 * pow(S, 7) + 430 * pow(S, 8)) / (64 * Sh * (3 + 2 * S) * (4 + S) * pow(1 - S, 6))
-    data['B53'] = 9 * (132 + 17 * S - 2216 * pow(S, 2) - 5897 * pow(S, 3) - 6292 * pow(S, 4) -
-                       2687 * pow(S, 5) + 194 * pow(S, 6) + 467 * pow(S, 7) + 82 * pow(S, 8)) /\
-                      (128 * (3 + 2 * S) * (4 + S) * pow(1 - S, 6))
-    data['B55'] = 5 * (300 + 1579 * S + 3176 * pow(S, 2) + 2949 * pow(S, 3) + 1188 * pow(S, 4) +
-                       675 * pow(S, 5) + 1326 * pow(S, 6) + 827 * pow(S, 7) + 130 * pow(S, 8)) /\
-                      (384 * (3 + 2 * S) * (4 + S) * pow(1 - S, 6))
-
-    return data
-
+    data["A51"] = (
+        -1184
+        + 32 * S
+        + 13232 * pow(S, 2)
+        + 21712 * pow(S, 3)
+        + 20940 * pow(S, 4)
+        + 12554 * pow(S, 5)
+        - 500 * pow(S, 6)
+        - 3341 * pow(S, 7)
+        - 670 * pow(S, 8)
+    ) / (64 * Sh * (3 + 2 * S) * (4 + S) * pow(1 - S, 6))
+    data["A53"] = (
+        4 * S
+        + 105 * pow(S, 2)
+        + 198 * pow(S, 3)
+        - 1376 * pow(S, 4)
+        - 1302 * pow(S, 5)
+        - 117 * pow(S, 6)
+        + 58 * pow(S, 7)
+    ) / (32 * Sh * (3 + 2 * S) * pow(1 - S, 6))
+    data["A55"] = (
+        -6 * pow(S, 3)
+        + 272 * pow(S, 4)
+        - 1552 * pow(S, 5)
+        + 852 * pow(S, 6)
+        + 2029 * pow(S, 7)
+        + 430 * pow(S, 8)
+    ) / (64 * Sh * (3 + 2 * S) * (4 + S) * pow(1 - S, 6))
+    data["B53"] = (
+        9
+        * (
+            132
+            + 17 * S
+            - 2216 * pow(S, 2)
+            - 5897 * pow(S, 3)
+            - 6292 * pow(S, 4)
+            - 2687 * pow(S, 5)
+            + 194 * pow(S, 6)
+            + 467 * pow(S, 7)
+            + 82 * pow(S, 8)
+        )
+        / (128 * (3 + 2 * S) * (4 + S) * pow(1 - S, 6))
+    )
+    data["B55"] = (
+        5
+        * (
+            300
+            + 1579 * S
+            + 3176 * pow(S, 2)
+            + 2949 * pow(S, 3)
+            + 1188 * pow(S, 4)
+            + 675 * pow(S, 5)
+            + 1326 * pow(S, 6)
+            + 827 * pow(S, 7)
+            + 130 * pow(S, 8)
+        )
+        / (384 * (3 + 2 * S) * (4 + S) * pow(1 - S, 6))
+    )
+
+    return data