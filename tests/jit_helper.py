--- conflicted
+++ resolved
@@ -80,11 +80,7 @@
         sh.write("set -eu\n")
         sh.write("cmake .\n")
         sh.write("make\n")
-<<<<<<< HEAD
-    with open(stdoutf, "wb") as out, open(stderrf, "wb") as err:
-=======
     with open(stdoutf, "w") as out, open(stderrf, "w") as err:
->>>>>>> 5fd2b895
         try:
             p = subprocess.Popen(["sh", shellscript], cwd=dirname, stdout=out, stderr=err)
             ok = p.wait() == 0
